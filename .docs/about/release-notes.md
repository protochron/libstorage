# Release Notes

Release early, release often

---
<<<<<<< HEAD
## Version 0.4.0 (TBD)
Another exciting new feature release, this update brings with it support for
the Ceph RBD platform.

### New Features
* Ceph RBD Support ([#347](https://github.com/codedellemc/libstorage/issues/347), [#367](https://github.com/codedellemc/libstorage/issues/367))
=======
## Version 0.3.7 (2016/12/21)
This is a minor bugfix release that includes a fix for attachment querying.

### Bug Fixes
* EFS security group ID fix ([#369](https://github.com/codedellemc/libstorage/pull/369))
>>>>>>> 6b69a7b4

## Version 0.3.6 (2016/12/13)
This is a minor release to update the build process so that smaller binaries
for embedding projects, such as REX-Ray, is supported.

### Enhancements
* Do not build Darwin executor on Travis-CI ([#362](https://github.com/codedellemc/libstorage/issues/362))

## Version 0.3.5 (2016/12/07)
This build updates the libStorage model and EBS driver to function with a
custom encryption key for encrypting volumes as well as includes a fix for
determining an EFS instance's security groups.

### Enhancements
* Custom encryption key support ([#355](https://github.com/codedellemc/libstorage/issues/355), [#358](https://github.com/codedellemc/libstorage/issues/358))
* Support for build-tag driven driver inclusion ([#356](https://github.com/codedellemc/libstorage/issues/356))

### Bug Fixes
* EFS security group ID fix ([#354](https://github.com/codedellemc/libstorage/pull/354))

## Version 0.3.4 (2016/12/02)
This is a minor release that restricts some initialization logging so
that it only appears if the environment variable `LIBSTORAGE_DEBUG` is set to a
truthy value.

### Bug Fixes
* Fix for path initialization logging ([#349](https://github.com/codedellemc/libstorage/pull/349))

### Updates
* Updated build matrix ([#350](https://github.com/codedellemc/libstorage/pull/350))

## Version 0.3.3 (2016/11/29)
This release includes some minor fixes as well as a new way to query
attachment information about one or more volumes.

### Enhancements
* Enhanced attachment querying ([#313](https://github.com/codedellemc/libstorage/pull/313), [#316](https://github.com/codedellemc/libstorage/pull/316), [#319](https://github.com/codedellemc/libstorage/pull/319), [#330](https://github.com/codedellemc/libstorage/pull/330), [#331](https://github.com/codedellemc/libstorage/pull/331), [#332](https://github.com/codedellemc/libstorage/pull/332), [#334](https://github.com/codedellemc/libstorage/pull/334),
[#335](https://github.com/codedellemc/libstorage/pull/335), [#336](https://github.com/codedellemc/libstorage/pull/336), [#343](https://github.com/codedellemc/libstorage/pull/343))

### Bug Fixes
* AWS Config Support ([#314](https://github.com/codedellemc/libstorage/pull/314))
* VirtualBox Executor Fix ([#325](https://github.com/codedellemc/libstorage/pull/325))

## Version 0.3.2 (2016/10/18)
This release updates the project to reflect its new location at
github.com/codedellemc.

### Enhancements
* Relocated to codedellemc ([#307](https://github.com/codedellemc/libstorage/pull/307))

## Version 0.3.1 (2016/10/18)
This is a minor update that includes support for ScaleIO 2.0.1.

### Enhancements
* Support for ScaleIO 2.0.1 ([#303](https://github.com/codedellemc/libstorage/issues/303))

## Version 0.3.0 (2016/10/16)
This release introduces the Elastic Block Storage (EBS) driver, formerly known
as the EC2 driver in REX-Ray <=0.3.x.

### Enhancements
* Amazon Elastic Block Storage (EBS) Support ([#248](https://github.com/codedellemc/libstorage/issues/248), [#279](https://github.com/codedellemc/libstorage/issues/279))
* Build with Docker ([#274](https://github.com/codedellemc/libstorage/issues/274), [#281](https://github.com/codedellemc/libstorage/issues/281))
* Documentation updates ([#298](https://github.com/codedellemc/libstorage/issues/298))

### Bug Fixes
* Volume Removal Instance ID Fix ([#292](https://github.com/codedellemc/libstorage/issues/292))
* Avoid Client Failure when Server Driver not Supported ([#296](https://github.com/codedellemc/libstorage/issues/296), [#297](https://github.com/codedellemc/libstorage/issues/297), [#299](https://github.com/codedellemc/libstorage/issues/299), [#300](https://github.com/codedellemc/libstorage/issues/300))

### Thank You
  Name | Blame  
-------|------
[Proud Heng](https://github.com/proudh) | So long Proud, and thanks for all the fish. EBS is now part of a tagged release!
[Aaron Spiegel](https://github.com/spiegela) | Aaron, you may be a new contributor, but I feel like we've known each other since we were kids, running around the front-yard on a summer's dusky-eve, catching fireflies and speaking of the day we'd be patching Markdown documentation together.
[Travis Rhoden](https://github.com/codenrhoden) | While we've been colleagues a while, I'm thrilled you're finally working with the rest of the nerdiest of nerds, on libStorage and the secret holographic unicorn fight club we run on Thursday nights.

## Version 0.2.1 (2016/09/14)
This is a minor release that includes a fix for the EFS storage driver as well
as improvements to the build process. For example, Travis-CI now builds
libStorage against multiple versions of Golang and both Linux and Darwin.

### Bug Fixes
* EFS Volume / Tag Creation Bug ([#261](https://github.com/codedellemc/libstorage/issues/261))
* Next Device Fix ([#268](https://github.com/codedellemc/libstorage/issues/268))

### Enhancements
* Build Matrix Support ([#263](https://github.com/codedellemc/libstorage/issues/263))
* Glide 12 Support ([#265](https://github.com/codedellemc/libstorage/issues/265))

## Version 0.2.0 (2016/09/07)
Beginning with this release, libStorage's versions will increment the MINOR
component with the introduction of a new storage driver in concert with the
[guidelines](http://semver.org) set forth by semantic versioning.

### New Features
* Amazon Elastic File System (EFS) Support ([#231](https://github.com/codedellemc/libstorage/issues/231))

### Enhancements
* Support for Go 1.7 ([#251](https://github.com/codedellemc/libstorage/issues/251))

### Bug Fixes
* Isilon Export Permissions ([#252](https://github.com/codedellemc/libstorage/issues/252), [#257](https://github.com/codedellemc/libstorage/issues/257))
* Isilon Volume Removal ([#253](https://github.com/codedellemc/libstorage/issues/253))

### Thank You
  Name | Blame  
-------|------
[Chris Duchesne](https://github.com/cduchesne) | Chris not only took on the role of project manager for libStorage and REX-Ray, he still provides ongoing test plan execution and release validation. Thank you Chris!
[Kenny Cole](https://github.com/kacole2) | Kenny's tireless effort to support users and triage submitted issues is such a cornerstone to libStorage that I'm not sure what this project would do without him!
[Martin Hrabovcin](https://github.com/mhrabovcin) | Martin, along with Kasisnu, definitely win the "Community Members of the Month" award! Their hard work and dedication resulted in the introduction of the Amazon EFS storage driver. Thank you Martin & Kasisnu!
[Kasisnu Singh](https://github.com/kasisnu) | Have I mentioned we have the best community around? Seriously, thank you again Kasisnu! Your work, along with Martin's, is a milestone in the growth of libStorage.

## Version 0.1.5 (2016/07/12)
This release comes hot on the heels of the last, but some dynamite bug fixes
have improved the performance of the server by leaps and bounds. Operations
that were taking minutes now take seconds or less. Memory consumption that
could exceed 50GB is now kept neat and tidy.

### Bug Fixes
* Task service memory fix ([#225](https://github.com/codedellemc/libstorage/issues/225))
* Context logger optimizations ([#224](https://github.com/codedellemc/libstorage/issues/224))

### Enhancements
* Improved volume path caching ([#227](https://github.com/codedellemc/libstorage/issues/227))
* Make Gometalinter optional ([#223](https://github.com/codedellemc/libstorage/issues/223))


## Version 0.1.4 (2016/07/08)
This update provides a major performance improvement as well as a few other,
minor bug fixes and enhancements.

### Bug Fixes
* Performance degradation bug ([#218](https://github.com/codedellemc/libstorage/issues/218))
* Close bug in ScaleIO driver ([#213](https://github.com/codedellemc/libstorage/issues/213))
* Panic when checking attached instances with Isilon driver ([#211](https://github.com/codedellemc/libstorage/issues/211))

### Enhancements
* Improved build process ([#220](https://github.com/codedellemc/libstorage/issues/220))
* Improved executor logging ([#217](https://github.com/codedellemc/libstorage/issues/217))
* Log timestamps in ms ([#219](https://github.com/codedellemc/libstorage/issues/219))
* Updated ScaleIO docs ([#214](https://github.com/codedellemc/libstorage/issues/214))

## Version 0.1.3 (2016/06/14)
This is a minor update to support the release of REX-Ray 0.4.0.

### Enhancements
* Marshal to YAML Enhancements ([#203](https://github.com/codedellemc/libstorage/issues/203))

## Version 0.1.2 (2016/06/13)
This release updates the default VirtualBox endpoint to `http://10.0.2.2:18083`.

## Version 0.1.1 (2016/06/10)
This is the initial GA release of libStorage.

### Features
libStorage is an open source, platform agnostic, storage provisioning and
orchestration framework, model, and API. Features include:

- A standardized storage orchestration
  [model and API](http://docs.libstorage.apiary.io/)
- A lightweight, reference client implementation with a minimal dependency
  footprint
- The ability to embed both the libStorage client and server, creating native
  application integration opportunities

### Operations
`libStorage` supports the following operations:

Resource Type | Operation | Description
--------------|-----------|------------
Volume | List / Inspect | Get detailed information about one to many volumes
       | Create / Remote | Manage the volume lifecycle
       | Attach / Detach | Provision volumes to a client
       | Mount / Unmount | Make attached volumes ready-to-use, local file systems
Snapshot | | Coming soon
Storage Pool | | Coming soon

### Getting Started
Using libStorage can be broken down into several, distinct steps:

1. Configuring [libStorage](/user-guide/config.md)
2. Understanding the [API](http://docs.libstorage.apiary.io)
3. Identifying a production server and client implementation, such as
   [REX-Ray](https://rexray.rtfd.org)

### Thank You
  Name | Blame  
-------|------
[Clint Kitson](https://github.com/clintonskitson) | His vision come to fruition. That's __his__ vision, thus please assign __all__ bugs to Clint :)
[Vladimir Vivien](https://github.com/vladimirvivien) | A nascent player, Vlad had to hit the ground running and has been a key contributor
[Kenny Coleman](https://github.com/kacole2) | While some come close, none are comparable to Kenny's handlebar
[Jonas Rosland](https://github.com/jonasrosland) | Always good for a sanity check and keeping things on the straight and narrow
[Steph Carlson](https://github.com/stephcarlson) | Steph keeps the convention train chugging along...
[Amanda Katona](https://github.com/amandakatona) | And Amanda is the one keeping the locomotive from going off the rails
[Drew Smith](https://github.com/mux23) | Drew is always ready to lend a hand, no matter the problem
[Chris Duchesne](https://github.com/cduchesne) | His short time with the team is in complete opposition to the value he has added to this project
[David vonThenen](https://github.com/dvonthenen) | David has been a go-to guy for debugging the most difficult of issues
[Steve Wong](https://github.com/cantbewong) | Steve stays on top of the things and keeps use cases in sync with industry needs
[Travis Rhoden](https://github.com/codenrhoden) | Another keen mind, Travis is also a great font of technical know-how
[Peter Blum](https://github.com/oskoss) | Absent Peter, the EMC World demo would not have been ready
[Megan Hyland](https://github.com/meganmurawski) | And absent Megan, Peter's work would only have taken things halfway there
[Eugene Chupriyanov](https://github.com/echupriyanov) | For helping with the EC2 planning
[Matt Farina](https://github.com/mattfarina) | Without Glide, it all comes crashing down
Josh Bernstein | The shadowy figure behind the curtain...

And many more...<|MERGE_RESOLUTION|>--- conflicted
+++ resolved
@@ -3,20 +3,18 @@
 Release early, release often
 
 ---
-<<<<<<< HEAD
 ## Version 0.4.0 (TBD)
 Another exciting new feature release, this update brings with it support for
 the Ceph RBD platform.
 
 ### New Features
 * Ceph RBD Support ([#347](https://github.com/codedellemc/libstorage/issues/347), [#367](https://github.com/codedellemc/libstorage/issues/367))
-=======
+
 ## Version 0.3.7 (2016/12/21)
 This is a minor bugfix release that includes a fix for attachment querying.
 
 ### Bug Fixes
 * EFS security group ID fix ([#369](https://github.com/codedellemc/libstorage/pull/369))
->>>>>>> 6b69a7b4
 
 ## Version 0.3.6 (2016/12/13)
 This is a minor release to update the build process so that smaller binaries
